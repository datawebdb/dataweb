--- conflicted
+++ resolved
@@ -16,12 +16,7 @@
 serde_json = "1.0.107"
 tokio = {version = "1.33.0", features=["full"] }
 url = "2.4.1"
-<<<<<<< HEAD
 clap = {version="4.5.4", features = ["derive"] }
-serde_yaml = "0.9.27"
-=======
-clap = {version="4.4.8", features = ["derive"] }
 serde_yaml = "0.9.34"
->>>>>>> 2143c20b
 walkdir = "2.4.0"
 reqwest = {workspace = true}